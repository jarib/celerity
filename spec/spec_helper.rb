--- conflicted
+++ resolved
@@ -1,19 +1,6 @@
-$:.unshift File.expand_path("../lib", File.dirname(__FILE__))
+$:.unshift File.expand_path("#{File.dirname(__FILE__)}/../lib")
 require 'celerity'
 
 include Celerity
 include Celerity::Exception
-<<<<<<< HEAD
-java.lang.System.setProperty("java.awt.headless", "true")
-
-
-if defined? WatirSpec
-  WatirSpec.implementation do |imp|
-    imp.name          = :celerity
-    imp.browser_class = Celerity::Browser
-    imp.browser_args  = [{ :log_level => $DEBUG ? :all : :off }]
-  end
-end
-=======
-java.lang.System.setProperty("java.awt.headless", "true")
->>>>>>> 577ae36a
+java.lang.System.setProperty("java.awt.headless", "true")